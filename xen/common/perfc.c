--- conflicted
+++ resolved
@@ -47,30 +47,18 @@
       return;
   }
   if (element_size == 0) {                              /* single counter */
-<<<<<<< HEAD
-      printf ("%10ld  0x%08lx  %s\n", counter[0], counter[0],
-              perfc_name[loop] + 2 + num);
-  } else if (cpus) {                                    /* counter per CPU  */
-      for (loop = 0; loop < smp_num_cpus; loop++) {
-          printf ("%10ld  0x%08lx  cpu[%02d] %s\n", 
-=======
       printf ("%10lu  0x%08lx  %s\n", counter[0], counter[0],
               perfc_name[loop] + 2 + num);
   } else if (cpus) {                                    /* counter per CPU  */
       for (loop = 0; loop < smp_num_cpus; loop++) {
           printf ("%10lu  0x%08lx  cpu[%02d] %s\n", 
->>>>>>> f9e443af
                   counter[loop], counter[loop], 
                   loop, perfc_name[loop]);
       }
       
   } else {                                             /* show entire array */
       for (loop = 0; loop < element_size; loop++) {
-<<<<<<< HEAD
-          printf ("%10ld  0x%08lx  %s:%d\n", 
-=======
           printf ("%10lu  0x%08lx  %s:%d\n", 
->>>>>>> f9e443af
                   counter[loop], counter[loop], 
                   perfc_name[loop] + 2 + num, loop);
       }
@@ -115,11 +103,8 @@
         }
     }
 
-<<<<<<< HEAD
-=======
     //perfc_reset( key, dev_id, regs );
 
->>>>>>> f9e443af
     return;
 }
 
