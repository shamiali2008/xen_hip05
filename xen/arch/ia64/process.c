--- conflicted
+++ resolved
@@ -200,12 +200,8 @@
 		regs->cr_iip = ((unsigned long) PSCBX(v,iva) + vector) & ~0xffUL;
 		regs->cr_ipsr = (regs->cr_ipsr & ~DELIVER_PSR_CLR) | DELIVER_PSR_SET;
 // NOTE: nested trap must NOT pass PSCB address
-<<<<<<< HEAD
 		//regs->r31 = (unsigned long) &PSCB(v);
-=======
-		//regs->r31 = (unsigned long) &PSCB(ed);
 		inc_slow_reflect_count(vector);
->>>>>>> 17872fb7
 		return;
 
 	}
@@ -234,15 +230,10 @@
 #endif
 	regs->r31 = &((shared_info_t *)SHAREDINFO_ADDR)->vcpu_data[0].arch;
 
-<<<<<<< HEAD
 	PSCB(v,interrupt_delivery_enabled) = 0;
 	PSCB(v,interrupt_collection_enabled) = 0;
-=======
-	PSCB(ed,interrupt_delivery_enabled) = 0;
-	PSCB(ed,interrupt_collection_enabled) = 0;
 
 	inc_slow_reflect_count(vector);
->>>>>>> 17872fb7
 }
 
 void foodpi(void) {}
